/*
 * Copyright (c) 2015-2017 Carnegie Mellon University.
 *
 * All rights reserved.
 *
 * Use of this source code is governed by a BSD-style license that can be
 * found in the LICENSE file. See the AUTHORS file for names of contributors.
 */

#include "deltafs_plfsio_batch.h"
#include "deltafs_plfsio_events.h"
#include "deltafs_plfsio_filter.h"
#include "deltafs_plfsio_internal.h"

#include "pdlfs-common/histogram.h"
#include "pdlfs-common/port.h"
#include "pdlfs-common/testharness.h"
#include "pdlfs-common/testutil.h"
#include "pdlfs-common/xxhash.h"

#include <stdlib.h>
#ifdef PDLFS_PLATFORM_POSIX
#ifdef PDLFS_OS_LINUX
#include <sched.h>
#include <sys/types.h>
#endif
#include <sys/resource.h>
#include <sys/time.h>
#endif

#include <algorithm>
#include <map>
#include <set>
#include <vector>

namespace pdlfs {
namespace plfsio {

template <size_t value_size = 32>
class WriteBufTest {
 public:
  explicit WriteBufTest(uint32_t seed = 301) : num_entries_(0), rnd_(seed) {
    options_.value_size = value_size;
    options_.key_size = 8;
    buf_ = new WriteBuffer(options_);
  }

  ~WriteBufTest() {
    delete buf_;  // Done
  }

  Iterator* Flush() {
    buf_->Finish();
    ASSERT_EQ(buf_->NumEntries(), num_entries_);
    return buf_->NewIterator();
  }

  void Add(uint64_t seq) {
    std::string key;
    PutFixed64(&key, seq);
    std::string value;
    test::RandomString(&rnd_, value_size, &value);
    kv_.insert(std::make_pair(key, value));
    buf_->Add(key, value);
    num_entries_++;
  }

  void CheckFirst(Iterator* iter) {
    iter->SeekToFirst();
    ASSERT_TRUE(iter->Valid());
    Slice value = iter->value();
    ASSERT_TRUE(value == kv_.begin()->second);
    Slice key = iter->key();
    ASSERT_TRUE(key == kv_.begin()->first);
  }

  void CheckLast(Iterator* iter) {
    iter->SeekToLast();
    ASSERT_TRUE(iter->Valid());
    Slice value = iter->value();
    ASSERT_TRUE(value == kv_.rbegin()->second);
    Slice key = iter->key();
    ASSERT_TRUE(key == kv_.rbegin()->first);
  }

  std::map<std::string, std::string> kv_;
  DirOptions options_;
  WriteBuffer* buf_;
  uint32_t num_entries_;
  Random rnd_;
};

TEST(WriteBufTest<>, FixedSizedValue) {
  Add(3);
  Add(2);
  Add(1);
  Add(5);
  Add(4);

  Iterator* iter = Flush();
  CheckFirst(iter);
  CheckLast(iter);
  delete iter;
}

class PlfsIoTest {
 public:
  PlfsIoTest() {
    dirname_ = test::TmpDir() + "/plfsio_test";
    options_.total_memtable_budget = 1 << 20;
    options_.block_batch_size = 256 << 10;
    options_.block_size = 64 << 10;
    options_.block_util = 0.998;
    options_.verify_checksums = true;
    options_.paranoid_checks = true;
    options_.env = Env::Default();
    writer_ = NULL;
    reader_ = NULL;
    epoch_ = 0;
  }

  ~PlfsIoTest() {
    if (writer_ != NULL) {
      delete writer_;
    }
    if (reader_ != NULL) {
      delete reader_;
    }
  }

  void OpenWriter() {
    DestroyDir(dirname_, options_);
    Status s = DirWriter::Open(options_, dirname_, &writer_);
    ASSERT_OK(s);
  }

  void Finish() {
    ASSERT_OK(writer_->Finish());
    delete writer_;
    writer_ = NULL;
  }

  void OpenReader() {
    Status s = DirReader::Open(options_, dirname_, &reader_);
    ASSERT_OK(s);
  }

  void MakeEpoch() {
    if (writer_ == NULL) OpenWriter();
    ASSERT_OK(writer_->EpochFlush(epoch_));
    epoch_++;
  }

  void Write(const Slice& key, const Slice& value) {
    if (writer_ == NULL) OpenWriter();
    ASSERT_OK(writer_->Append(key, value, epoch_));
  }

  std::string Read(const Slice& key) {
    std::string tmp;
    if (writer_ != NULL) Finish();
    if (reader_ == NULL) OpenReader();
    ASSERT_OK(reader_->ReadAll(key, &tmp));
    return tmp;
  }

  DirOptions options_;
  std::string dirname_;
  DirWriter* writer_;
  DirReader* reader_;
  int epoch_;
};

TEST(PlfsIoTest, Empty) {
  MakeEpoch();
  std::string val = Read("non-exists");
  ASSERT_TRUE(val.empty());
}

TEST(PlfsIoTest, SingleEpoch) {
  Write("k1", "v1");
  Write("k2", "v2");
  Write("k3", "v3");
  Write("k4", "v4");
  Write("k5", "v5");
  Write("k6", "v6");
  MakeEpoch();
  ASSERT_EQ(Read("k1"), "v1");
  ASSERT_TRUE(Read("k1.1").empty());
  ASSERT_EQ(Read("k2"), "v2");
  ASSERT_TRUE(Read("k2.1").empty());
  ASSERT_EQ(Read("k3"), "v3");
  ASSERT_TRUE(Read("k3.1").empty());
  ASSERT_EQ(Read("k4"), "v4");
  ASSERT_TRUE(Read("k4.1").empty());
  ASSERT_EQ(Read("k5"), "v5");
  ASSERT_TRUE(Read("k5.1").empty());
  ASSERT_EQ(Read("k6"), "v6");
}

TEST(PlfsIoTest, MultiEpoch) {
  Write("k1", "v1");
  Write("k2", "v2");
  MakeEpoch();
  Write("k1", "v3");
  Write("k2", "v4");
  MakeEpoch();
  Write("k1", "v5");
  Write("k2", "v6");
  MakeEpoch();
  ASSERT_EQ(Read("k1"), "v1v3v5");
  ASSERT_TRUE(Read("k1.1").empty());
  ASSERT_EQ(Read("k2"), "v2v4v6");
}

TEST(PlfsIoTest, Snappy) {
  options_.compression = kSnappyCompression;
  options_.force_compression = true;
  Write("k1", "v1");
  Write("k2", "v2");
  MakeEpoch();
  Write("k1", "v3");
  Write("k2", "v4");
  MakeEpoch();
  Write("k1", "v5");
  Write("k2", "v6");
  MakeEpoch();
  ASSERT_EQ(Read("k1"), "v1v3v5");
  ASSERT_TRUE(Read("k1.1").empty());
  ASSERT_EQ(Read("k2"), "v2v4v6");
}

TEST(PlfsIoTest, LargeBatch) {
  const std::string dummy_val(32, 'x');
  const int batch_size = 64 << 10;
  char tmp[10];
  for (int i = 0; i < batch_size; i++) {
    snprintf(tmp, sizeof(tmp), "k%07d", i);
    Write(Slice(tmp), dummy_val);
  }
  MakeEpoch();
  for (int i = 0; i < batch_size; i++) {
    snprintf(tmp, sizeof(tmp), "k%07d", i);
    Write(Slice(tmp), dummy_val);
  }
  MakeEpoch();
  for (int i = 0; i < batch_size; i++) {
    snprintf(tmp, sizeof(tmp), "k%07d", i);
    ASSERT_EQ(Read(Slice(tmp)).size(), dummy_val.size() * 2) << tmp;
    if (i % 1024 == 1023) {
      fprintf(stderr, "key [%07d-%07d): OK\n", i - 1023, i + 1);
    }
  }
  ASSERT_TRUE(Read("kx").empty());
}

TEST(PlfsIoTest, NoFilter) {
  options_.bf_bits_per_key = 0;
  Write("k1", "v1");
  Write("k2", "v2");
  MakeEpoch();
  Write("k3", "v3");
  Write("k4", "v4");
  MakeEpoch();
  Write("k5", "v5");
  Write("k6", "v6");
  MakeEpoch();
  ASSERT_EQ(Read("k1"), "v1");
  ASSERT_TRUE(Read("k1.1").empty());
  ASSERT_EQ(Read("k2"), "v2");
  ASSERT_TRUE(Read("k2.1").empty());
  ASSERT_EQ(Read("k3"), "v3");
  ASSERT_TRUE(Read("k3.1").empty());
  ASSERT_EQ(Read("k4"), "v4");
  ASSERT_TRUE(Read("k4.1").empty());
  ASSERT_EQ(Read("k5"), "v5");
  ASSERT_TRUE(Read("k5.1").empty());
  ASSERT_EQ(Read("k6"), "v6");
}

TEST(PlfsIoTest, LogRotation) {
  options_.epoch_log_rotation = true;
  Write("k1", "v1");
  MakeEpoch();
  Write("k1", "v1");
  MakeEpoch();
  Write("k1", "v1");
  MakeEpoch();
  Finish();
}

TEST(PlfsIoTest, MultiMap) {
  options_.mode = kMultiMap;
  Write("k1", "v1");
  Write("k1", "v2");
  MakeEpoch();
  Write("k0", "v3");
  Write("k1", "v4");
  Write("k1", "v5");
  MakeEpoch();
  Write("k1", "v6");
  Write("k1", "v7");
  Write("k5", "v8");
  MakeEpoch();
  Write("k1", "v9");
  MakeEpoch();
  ASSERT_EQ(Read("k1"), "v1v2v4v5v6v7v9");
}

namespace {

class FakeWritableFile : public WritableFileWrapper {
 public:
  explicit FakeWritableFile(uint64_t bytes_ps, Histogram* hist = NULL,
                            EventListener* lis = NULL)
      : lis_(lis), prev_write_micros_(0), hist_(hist), bytes_ps_(bytes_ps) {}
  virtual ~FakeWritableFile() {}

  virtual Status Append(const Slice& data) {
    if (!data.empty()) {
      const uint64_t now_micros = Env::Default()->NowMicros();
      if (hist_ != NULL && prev_write_micros_ != 0) {
        hist_->Add(now_micros - prev_write_micros_);
      }
      prev_write_micros_ = now_micros;
      if (lis_ != NULL) {
        IoEvent event;
        event.micros = now_micros;
        event.type = kIoStart;
        lis_->OnEvent(kIoStart, &event);
      }
      const int micros_to_delay =
          static_cast<int>(1000 * 1000 * data.size() / bytes_ps_);
      Env::Default()->SleepForMicroseconds(micros_to_delay);
      if (lis_ != NULL) {
        IoEvent event;
        event.micros = Env::Default()->NowMicros();
        event.type = kIoEnd;
        lis_->OnEvent(kIoEnd, &event);
      }
    }
    return status_;
  }

 private:
  EventListener* lis_;
  uint64_t prev_write_micros_;  // Timestamp of the previous write
  Histogram* hist_;             // Mean time between writes

  uint64_t bytes_ps_;  // Bytes per second
  Status status_;
};

class FakeEnv : public EnvWrapper {
 public:
  FakeEnv(uint64_t bytes_ps, EventListener* lis)
      : EnvWrapper(Env::Default()), bytes_ps_(bytes_ps), lis_(lis) {}

  virtual ~FakeEnv() {
    HistIter iter = hists_.begin();
    for (; iter != hists_.end(); ++iter) {
      delete iter->second;
    }
  }

  virtual Status NewWritableFile(const char* f, WritableFile** r) {
    Slice fname(f);
    if (fname.ends_with(".dat")) {
      Histogram* hist = new Histogram;
      hists_.insert(std::make_pair(fname.ToString(), hist));
      *r = new FakeWritableFile(bytes_ps_, hist, lis_);
    } else {
      *r = new FakeWritableFile(bytes_ps_);
    }
    return Status::OK();
  }

  const Histogram* GetHist(const char* suffix) {
    HistIter iter = hists_.begin();
    for (; iter != hists_.end(); ++iter) {
      if (Slice(iter->first).ends_with(suffix)) {
        return iter->second;
      }
    }
    return NULL;
  }

 private:
  uint64_t bytes_ps_;  // Bytes per second

  EventListener* lis_;
  typedef std::map<std::string, Histogram*> HistMap;
  typedef HistMap::iterator HistIter;

  HistMap hists_;
};

}  // anonymous namespace

class PlfsIoBench {
 public:
  static BitmapFormatType GetBitmapFilterFormat(BitmapFormatType deffmt) {
    typedef BitmapFormatType BFT;
    const char* env = getenv("FT_TYPE");
    if (env == NULL) {
      return deffmt;
    } else if (env[0] == 0) {
      return deffmt;
    } else if (strcmp(env, "bmp") == 0) {
      return BFT::kUncompressedBitmap;
    } else if (strcmp(env, "pr") == 0) {
      return BFT::kPRoaringBitmap;
    } else if (strcmp(env, "r") == 0) {
      return BFT::kRoaringBitmap;
    } else if (strcmp(env, "vbp") == 0) {
      return BFT::kVarintPlusBitmap;
    } else if (strcmp(env, "vb") == 0) {
      return BFT::kVarintBitmap;
    } else if (strcmp(env, "pfdelta") == 0) {
      return BFT::kPForDeltaBitmap;
    } else {
      return deffmt;
    }
  }

  static FilterType GetFilterType(FilterType deftype) {
    static const FilterType bloom_filter = FilterType::kBloomFilter;
    static const FilterType bitmap_ft = FilterType::kBitmapFilter;
    static const FilterType null = FilterType::kNoFilter;
    const char* env = getenv("FT_TYPE");
    if (env == NULL) {
      return deftype;
    } else if (env[0] == 0) {
      return deftype;
    } else if (strcmp(env, "bf") == 0) {
      return bloom_filter;
    } else if (strcmp(env, "bmp") == 0) {
      return bitmap_ft;
    } else if (strcmp(env, "vb") == 0) {
      return bitmap_ft;
    } else if (strcmp(env, "vbp") == 0) {
      return bitmap_ft;
    } else if (strcmp(env, "r") == 0) {
      return bitmap_ft;
    } else if (strcmp(env, "pr") == 0) {
      return bitmap_ft;
    } else if (strcmp(env, "pfdelta") == 0) {
      return bitmap_ft;
    } else {
      return null;
    }
  }

  static int GetOption(const char* key, int defval) {
    const char* env = getenv(key);
    if (env == NULL) {
      return defval;
    } else if (strlen(env) == 0) {
      return defval;
    } else {
      return atoi(env);
    }
  }

  class EventPrinter : public EventListener {
   public:
    EventPrinter() : base_time_(Env::Default()->NowMicros()) {
      events_.reserve(1024);
      iops_.reserve(1024);
    }

    virtual ~EventPrinter() {}

    virtual void OnEvent(EventType type, void* arg) {
      switch (type) {
        case kCompactionStart:
        case kCompactionEnd: {
          CompactionEvent* event = static_cast<CompactionEvent*>(arg);
          event->micros -= base_time_;
          events_.push_back(*event);
          break;
        }
        case kIoStart:
        case kIoEnd: {
          IoEvent* event = static_cast<IoEvent*>(arg);
          event->micros -= base_time_;
          iops_.push_back(*event);
          break;
        }
        default:
          break;
      }
    }

    static std::string ToString(const CompactionEvent& e) {
      char tmp[20];
      snprintf(tmp, sizeof(tmp), "%.3f,%d,%s", 1.0 * e.micros / 1000.0 / 1000.0,
               static_cast<int>(e.part),
               e.type == kCompactionStart ? "START" : "END");
      return tmp;
    }

    static std::string ToString(const IoEvent& e) {
      char tmp[20];
      snprintf(tmp, sizeof(tmp), "%.3f,io,%s", 1.0 * e.micros / 1000.0 / 1000.0,
               e.type == kIoStart ? "START" : "END");
      return tmp;
    }

    void PrintEvents() {
      fprintf(stdout, "\n\n!!! Background Events !!!\n");
      fprintf(stdout, "\n-- XXX --\n");
      for (EventIter iter = events_.begin(); iter != events_.end(); ++iter) {
        fprintf(stdout, "%s\n", ToString(*iter).c_str());
      }
      for (IoIter iter = iops_.begin(); iter != iops_.end(); ++iter) {
        fprintf(stdout, "%s\n", ToString(*iter).c_str());
      }
      fprintf(stdout, "\n-- XXX --\n");
    }

   private:
    uint64_t base_time_;

    typedef std::vector<IoEvent> IoQueue;
    typedef IoQueue::iterator IoIter;
    typedef std::vector<CompactionEvent> EventQueue;
    typedef EventQueue::iterator EventIter;

    EventQueue events_;
    IoQueue iops_;
  };

  PlfsIoBench() : home_(test::TmpDir() + "/plfsio_test_benchmark") {
    mbps_ = GetOption("LINK_SPEED", 6);  // per LANL's configuration
    batched_insertion_ = GetOption("BATCHED_INSERTION", false);
    batch_size_ = GetOption("BATCH_SIZE", 4) << 10;  // Files per batch op
    ordered_keys_ = GetOption("ORDERED_KEYS", false);
    mfiles_ = GetOption("NUM_FILES", 16);  // 16 million per epoch

    num_threads_ = GetOption("NUM_THREADS", 4);  // Threads for bg compaction

    print_events_ = GetOption("PRINT_EVENTS", false);
    force_fifo_ = GetOption("FORCE_FIFO", false);

    options_.rank = 0;
#ifndef NDEBUG
    options_.mode = kUnique;
#else
    options_.mode = kUniqueDrop;
#endif
    options_.lg_parts = GetOption("LG_PARTS", 2);
    options_.skip_sort = ordered_keys_ != 0;
    options_.non_blocking = batched_insertion_ != 0;
    options_.compression =
        GetOption("SNAPPY", false) ? kSnappyCompression : kNoCompression;
    options_.force_compression = true;
    options_.total_memtable_budget =
        static_cast<size_t>(GetOption("MEMTABLE_SIZE", 48) << 20);
    options_.block_size =
        static_cast<size_t>(GetOption("BLOCK_SIZE", 32) << 10);
    options_.block_batch_size =
        static_cast<size_t>(GetOption("BLOCK_BATCH_SIZE", 4) << 20);
    options_.block_util = GetOption("BLOCK_UTIL", 996) / 1000.0;
    options_.bf_bits_per_key = static_cast<size_t>(GetOption("BF_BITS", 14));
    options_.bitmap_format =
        GetBitmapFilterFormat(BitmapFormatType::kUncompressedBitmap);
    options_.bm_key_bits = static_cast<size_t>(GetOption("BM_KEY_BITS", 24));
    options_.filter = GetFilterType(FilterType::kBloomFilter);
    options_.filter_bits_per_key =
        static_cast<size_t>(GetOption("FT_BITS", 16));
    options_.value_size = static_cast<size_t>(GetOption("VALUE_SIZE", 40));
    options_.key_size = static_cast<size_t>(GetOption("KEY_SIZE", 8));
    options_.data_buffer =
        static_cast<size_t>(GetOption("DATA_BUFFER", 8) << 20);
    options_.min_data_buffer =
        static_cast<size_t>(GetOption("MIN_DATA_BUFFER", 6) << 20);
    options_.index_buffer =
        static_cast<size_t>(GetOption("INDEX_BUFFER", 2) << 20);
    options_.min_index_buffer =
        static_cast<size_t>(GetOption("MIN_INDEX_BUFFER", 2) << 20);
    options_.listener = &printer_;

    writer_ = NULL;

    env_ = NULL;
  }

  ~PlfsIoBench() {
    delete writer_;
    writer_ = NULL;
    delete env_;
    env_ = NULL;
  }

  void LogAndApply() {
    DestroyDir(home_, options_);
    MaybePrepareKeys(false);
    DoIt();
  }

 protected:
  // Compare two 32-bit integers according to their binary encoding.
  // This is different from comparing their values.
  struct STLLessThan {
    bool operator()(uint32_t a, uint32_t b) {
      char tmp1[4];
      EncodeFixed32(tmp1, a);
      char tmp2[4];
      EncodeFixed32(tmp2, b);
      return memcmp(tmp1, tmp2, 4) < 0;
    }
  };

  // Pre-sort all keys so the compaction process
  // can skip the sort operation.
  void MaybeSortKeys() {
    if (options_.skip_sort) {
      fprintf(stderr, "Sorting keys ...\n");
      std::sort(keys_.begin(), keys_.end(), STLLessThan());
      fprintf(stderr, "Done!\n");
    }
  }

  // Pre-generate user keys if bitmap filters are used, or if explicitly
  // requested by user. Otherwise, keys will be lazy generated
  // using a hashing function.
  // REQUIRES: file count must honor key space.
  void MaybePrepareKeys(bool forced) {
    if (forced || options_.filter == FilterType::kBitmapFilter) {
      const int num_files = mfiles_ << 20;
      ASSERT_TRUE(num_files <= (1 << options_.bm_key_bits));
      keys_.clear();
      fprintf(stderr, "Generating keys ... (%d keys)\n", num_files);
      keys_.reserve(static_cast<size_t>(num_files));
      for (int i = 0; i < num_files; i++) {
        keys_.push_back(static_cast<uint32_t>(i));
      }
      std::random_shuffle(keys_.begin(), keys_.end());
      ASSERT_TRUE(keys_.size() == num_files);
      fprintf(stderr, "Done!\n");
      MaybeSortKeys();
    }
  }

  class BigBatch : public BatchCursor {
   public:
    BigBatch(const DirOptions& options, const std::vector<uint32_t>& keys,
             int base_offset, int size)
        : key_size_(options.key_size),
          dummy_val_(options.value_size, 'x'),
          options_(options),
          keys_(keys),
          use_external_keys_(!keys_.empty()),
          rnd_insertion_(!options_.skip_sort),
          base_offset_(static_cast<uint32_t>(base_offset)),
          size_(static_cast<uint32_t>(size)),
          offset_(size_) {
      ASSERT_TRUE(key_size_ <= sizeof(key_));
      memset(key_, 0, sizeof(key_));
      if (use_external_keys_) {  // If keys are pre-generated as 32-bit ints
        ASSERT_TRUE(key_size_ >= 4);
      } else {
        ASSERT_TRUE(key_size_ >= 8);
      }
    }

    virtual ~BigBatch() {}

    void Reset(int base_offset, int size) {
      base_offset_ = static_cast<uint32_t>(base_offset);
      size_ = static_cast<uint32_t>(size);
      // Invalid offset, an explicit seek is required
      // before data can be fetched
      offset_ = size_;
    }

    virtual Status status() const { return status_; }
    virtual bool Valid() const { return offset_ < size_; }
    virtual uint32_t offset() const { return offset_; }
    virtual Slice fid() const { return Slice(key_, key_size_); }
    virtual Slice data() const { return dummy_val_; }

    virtual void Seek(uint32_t offset) {
      offset_ = offset;
      if (Valid()) {
        MakeKey();
      }
    }

    virtual void Next() {
      offset_++;
      if (Valid()) {
        MakeKey();
      }
    }

   private:
    // Constant after construction
    size_t key_size_;
    std::string dummy_val_;
    const DirOptions& options_;
    const std::vector<uint32_t>& keys_;
    bool use_external_keys_;
    bool rnd_insertion_;
    uint32_t base_offset_;
    uint32_t size_;

    void MakeKey() {
      const uint32_t index = base_offset_ + offset_;
      if (use_external_keys_) {
        assert(index < keys_.size());
        EncodeFixed32(key_, keys_[index]);
      } else if (rnd_insertion_) {  // Random insertion
        // Key collisions are still possible, though very unlikely
        uint64_t h = xxhash64(&index, sizeof(index), 0);
        memcpy(key_ + 8, &h, 8);
        memcpy(key_, &h, 8);
      } else {
        uint64_t k = htobe64(index);
        memcpy(key_ + 8, &k, 8);
        memcpy(key_, &k, 8);
      }
    }

    Status status_;
    uint32_t offset_;
    char key_[20];
  };

#if defined(PDLFS_PLATFORM_POSIX) && defined(PDLFS_OS_LINUX)
  void* MaybeForceFifoScheduling(pthread_attr_t* attr) {
    if (!force_fifo_) return NULL;
    int min = sched_get_priority_min(SCHED_FIFO);
    int max = sched_get_priority_max(SCHED_FIFO);
    struct sched_param param;
    param.sched_priority = (min + max) / 2 + 1;
    int r1 = pthread_setschedparam(pthread_self(), SCHED_FIFO, &param);
    ASSERT_EQ(r1, 0);
    int r2 = pthread_attr_init(attr);
    ASSERT_EQ(r2, 0);
    int r3 = pthread_attr_setinheritsched(attr, PTHREAD_EXPLICIT_SCHED);
    ASSERT_EQ(r3, 0);
    int r4 = pthread_attr_setschedpolicy(attr, SCHED_FIFO);
    ASSERT_EQ(r4, 0);
    param.sched_priority = (min + max) / 2 - 1;
    int r5 = pthread_attr_setschedparam(attr, &param);
    ASSERT_EQ(r5, 0);
    return attr;
  }
#endif

  void DoIt() {
    bool owns_pool = false;
    if (num_threads_ != 0) {
#if defined(PDLFS_PLATFORM_POSIX) && defined(PDLFS_OS_LINUX)
      pthread_attr_t pthread_attr;
      void* attr = MaybeForceFifoScheduling(&pthread_attr);
      ThreadPool* pool = ThreadPool::NewFixed(num_threads_, true, attr);
#else
      ThreadPool* pool = ThreadPool::NewFixed(num_threads_, true);
#endif
      options_.compaction_pool = pool;
      owns_pool = true;
    } else {
      options_.allow_env_threads = false;
      options_.compaction_pool = NULL;
    }
    bool owns_env = false;
    if (env_ == NULL) {
      const uint64_t speed = static_cast<uint64_t>(mbps_ << 20);
      env_ = new FakeEnv(speed, &printer_);
      owns_env = true;
    }
    options_.env = env_;
<<<<<<< HEAD
    // Set filter type for io benchmark
    options_.filter = static_cast<FilterType>(GetOption("FILTER_TYPE", kBloomFilter));
    options_.bitmap_format = static_cast<BitmapFormatType>(GetOption("FILTER_FORMAT", kUncompressedBitmap));
=======
>>>>>>> 480107a9
    Status s = DirWriter::Open(options_, home_, &writer_);
    ASSERT_OK(s) << "Cannot open dir";
    Env::Default()->SleepForMicroseconds(1000);
#ifdef PDLFS_PLATFORM_POSIX
    struct rusage tmp_usage;
    int r0 = getrusage(RUSAGE_SELF, &tmp_usage);
    ASSERT_EQ(r0, 0);
#endif
    const uint64_t start = env_->NowMicros();
    fprintf(stderr, "Inserting data...\n");
    int i = 0;
    const int num_files = (mfiles_ << 20);
    const int final_batch_size = batched_insertion_ ? batch_size_ : num_files;
    BigBatch batch(options_, keys_, i, final_batch_size);
    batch.Seek(0);
    while (i < num_files) {
      // Report progress
      if ((i & 0x7FFFF) == 0) {
        fprintf(stderr, "\r%.2f%%", 100.0 * i / num_files);
      }
      if (batched_insertion_) {
        s = writer_->Write(&batch, 0);
        if (s.ok()) {
          i += batch_size_;
          batch.Reset(i, batch_size_);
          batch.Seek(0);
        } else {
          break;
        }
      } else {
        s = writer_->Append(batch.fid(), batch.data(), 0);
        if (s.ok()) {
          i++;
          batch.Next();
        } else {
          break;
        }
      }
    }
    ASSERT_OK(s) << "Cannot write";
    fprintf(stderr, "\r100.00%%");
    fprintf(stderr, "\n");

    s = writer_->EpochFlush(0);
    ASSERT_OK(s) << "Cannot flush epoch";
    s = writer_->Finish();
    ASSERT_OK(s) << "Cannot finish";

    fprintf(stderr, "Done!\n");
    const uint64_t end = env_->NowMicros();
    const uint64_t dura = end - start;
#ifdef PDLFS_PLATFORM_POSIX
    PrintStats(tmp_usage, dura, owns_env);
#else
    PrintStats(dura, owns_env);
#endif
    if (print_events_) {
      printer_.PrintEvents();
    }

    delete writer_;
    writer_ = NULL;

    if (owns_pool) {
      delete options_.compaction_pool;
      options_.compaction_pool = NULL;
    }
    if (owns_env) {
      delete options_.env;
      options_.env = NULL;
      env_ = NULL;
    }
  }

#ifdef PDLFS_PLATFORM_POSIX
  static inline double ToSecs(const struct timeval* tv) {
    return tv->tv_sec + tv->tv_usec / 1000.0 / 1000.0;
  }
#endif

  static const char* ToString(FilterType type) {
    switch (type) {
      case FilterType::kBloomFilter:
        return "BF (bloom filter)";
      case FilterType::kBitmapFilter:
        return "BM (bitmap)";
      default:
        return "Unknown";
    }
  }

  static const char* ToString(BitmapFormatType type) {
    typedef BitmapFormatType BFT;
    switch (type) {
      case BFT::kUncompressedBitmap:
        return "Uncompressed";
      case BFT::kPRoaringBitmap:  // Partitioned roaring
        return "PR";
      case BFT::kRoaringBitmap:
        return "R";
      case BFT::kVarintPlusBitmap:
        return "VBP";
      case BFT::kVarintBitmap:
        return "VB";
      case BFT::kPForDeltaBitmap:
        return "PFDelta";
      default:
        return "Unknown";
    }
  }

#ifdef PDLFS_PLATFORM_POSIX
  void PrintStats(const struct rusage& tmp_usage, uint64_t dura,
                  bool owns_env) {
#else
  void PrintStats(uint64_t dura, bool owns_env) {
#endif
    const double k = 1000.0, ki = 1024.0;
    fprintf(stderr, "----------------------------------------\n");
    const uint64_t total_memory_usage = writer_->TEST_total_memory_usage();
    fprintf(stderr, "     Total Memory Usage: %.3f MiB\n",
            total_memory_usage / ki / ki);
    fprintf(stderr, "             Total Time: %.3f s\n", dura / k / k);
    const IoStats stats = writer_->GetIoStats();
#ifdef PDLFS_PLATFORM_POSIX
    struct rusage usage;
    int r1 = getrusage(RUSAGE_SELF, &usage);
    ASSERT_EQ(r1, 0);
    double utime = ToSecs(&usage.ru_utime) - ToSecs(&tmp_usage.ru_utime);
    double stime = ToSecs(&usage.ru_stime) - ToSecs(&tmp_usage.ru_stime);
    fprintf(stderr, "          User CPU Time: %.3f s\n", utime);
    fprintf(stderr, "        System CPU Time: %.3f s\n", stime);
#ifdef PDLFS_OS_LINUX
    cpu_set_t cpu_set;
    CPU_ZERO(&cpu_set);
    int r2 = sched_getaffinity(getpid(), sizeof(cpu_set), &cpu_set);
    ASSERT_EQ(r2, 0);
    fprintf(stderr, "          Num CPU Cores: %d\n", CPU_COUNT(&cpu_set));
    fprintf(stderr, "              CPU Usage: %.1f%%\n",
            k * k * (utime + stime) / CPU_COUNT(&cpu_set) / dura * 100);
#endif
#endif
    if (batched_insertion_) {
      fprintf(stderr, "      Batched Insertion: %d K\n", int(batch_size_ / ki));
    } else {
      fprintf(stderr, "      Batched Insertion: No\n");
    }
    fprintf(stderr, "           Ordered Keys: %s\n",
            ordered_keys_ ? "Yes" : "No");
    fprintf(stderr, "    Indexes Compression: %s\n",
            options_.compression == kSnappyCompression ? "Yes" : "No");
    fprintf(stderr, "                FT Type: %s\n", ToString(options_.filter));
    fprintf(stderr, "          FT Mem Budget: %d (bits per key)\n",
            int(options_.filter_bits_per_key));
    if (options_.filter == FilterType::kBloomFilter) {
      fprintf(stderr, "              BF Budget: %d (bits per key)\n",
              int(options_.bf_bits_per_key));
    } else if (options_.filter == FilterType::kBitmapFilter) {
      fprintf(stderr, "           BM Key Space: 0-2^%d\n",
              int(options_.bm_key_bits));
      fprintf(stderr, "                 BM Fmt: %s\n",
              ToString(options_.bitmap_format));
    }
    fprintf(stderr, "     Num Files Inserted: %d M\n", mfiles_);
    fprintf(stderr, "        Logic File Data: %d MiB\n", 48 * mfiles_);
    fprintf(stderr, "  Total MemTable Budget: %d MiB\n",
            int(options_.total_memtable_budget) >> 20);
    fprintf(stderr, "     Estimated SST Size: %.3f MiB\n",
            writer_->TEST_estimated_sstable_size() / ki / ki);
    fprintf(stderr, "        Planned FT Size: %.3f KiB\n",
            writer_->TEST_planned_filter_size() / ki);
    fprintf(stderr, "   Estimated Block Size: %d KiB (target util: %.1f%%)\n",
            int(options_.block_size) >> 10, options_.block_util * 100);
    fprintf(stderr, "Num MemTable Partitions: %d\n", 1 << options_.lg_parts);
    fprintf(stderr, "         Num Bg Threads: %d\n", num_threads_);
    if (owns_env) {
      fprintf(stderr, "    Emulated Link Speed: %d MiB/s (per log)\n", mbps_);
    } else {
      fprintf(stderr, "    Emulated Link Speed: N/A\n");
    }
    fprintf(stderr, "            Write Speed: %.3f MiB/s (observed by app)\n",
            1.0 * k * k * (options_.key_size + options_.value_size) * mfiles_ /
                dura);
    fprintf(stderr, "              Index Buf: %d MiB (x%d)\n",
            int(options_.index_buffer) >> 20, 1 << options_.lg_parts);
    fprintf(stderr, "     Min Index I/O Size: %d MiB\n",
            int(options_.min_index_buffer) >> 20);
    const uint64_t user_bytes =
        writer_->TEST_key_bytes() + writer_->TEST_value_bytes();
    fprintf(stderr, " Aggregated SST Indexes: %.3f KiB\n",
            1.0 * writer_->TEST_raw_index_contents() / ki);
    fprintf(stderr, "          Aggregated FT: %.3f MiB (+%.2f%%)\n",
            1.0 * writer_->TEST_raw_filter_contents() / ki / ki,
            1.0 * writer_->TEST_raw_filter_contents() / user_bytes * 100);
    fprintf(stderr, "     Final Phys Indexes: %.3f MiB (+%.2f%%)\n",
            1.0 * stats.index_bytes / ki / ki,
            1.0 * stats.index_bytes / user_bytes * 100);
    fprintf(stderr, "         Compaction Buf: %d MiB (x%d)\n",
            int(options_.block_batch_size) >> 20, 1 << options_.lg_parts);
    fprintf(stderr, "               Data Buf: %d MiB\n",
            int(options_.data_buffer) >> 20);
    fprintf(stderr, "      Min Data I/O Size: %d MiB\n",
            int(options_.min_data_buffer) >> 20);
    fprintf(stderr, "        Total User Data: %.3f MiB (K+V)\n",
            1.0 * user_bytes / ki / ki);
    fprintf(stderr,
            "    Aggregated SST Data: %.3f MiB (+%.2f%% due to formatting)\n",
            1.0 * writer_->TEST_raw_data_contents() / ki / ki,
            1.0 * writer_->TEST_raw_data_contents() / user_bytes * 100 - 100);
    fprintf(stderr,
            "        Final Phys Data: %.3f MiB (+%.2f%% due to formatting and "
            "padding)\n",
            1.0 * stats.data_bytes / ki / ki,
            1.0 * stats.data_bytes / user_bytes * 100 - 100);
    fprintf(stderr, "           Avg I/O Size: %.3f MiB\n",
            1.0 * stats.data_bytes / stats.data_ops / ki / ki);
    if (owns_env) {
      const Histogram* hist = dynamic_cast<FakeEnv*>(env_)->GetHist(".dat");
      ASSERT_TRUE(hist != NULL);
      fprintf(stderr, "                   MTBW: %.3f s\n",
              hist->Average() / k / k);
    } else {
      fprintf(stderr, "                   MTBW: N/A\n");
    }
    const uint32_t num_tables = writer_->TEST_num_sstables();
    fprintf(stderr, "              Total SST: %d\n", int(num_tables));
    fprintf(stderr, "  Avg SST Per Partition: %.1f\n",
            1.0 * num_tables / (1 << options_.lg_parts));
    fprintf(stderr, "       Total SST Blocks: %d\n",
            int(writer_->TEST_num_data_blocks()));
    fprintf(stderr, "         Total SST Keys: %.1f M (%d dropped)\n",
            1.0 * writer_->TEST_num_keys() / ki / ki,
            int(writer_->TEST_num_dropped_keys()));
    fprintf(stderr, "             Value Size: %d Bytes\n",
            int(options_.value_size));
    fprintf(stderr, "               Key Size: %d Bytes\n",
            int(options_.key_size));
  }

  int mbps_;  // Link speed to emulate (in MBps)
  int batch_size_;
  int batched_insertion_;
  int ordered_keys_;
  int mfiles_;        // Number of files to insert (in Millions)
  int num_threads_;   // Number of bg compaction threads
  int force_fifo_;    // Force real-time FIFO scheduling
  int print_events_;  // Dump background events
  EventPrinter printer_;
  std::vector<uint32_t> keys_;
  const std::string home_;
  DirOptions options_;
  DirWriter* writer_;
  Env* env_;
};

namespace {

class StringWritableFile : public WritableFileWrapper {
 public:
  explicit StringWritableFile(std::string* buffer) : buf_(buffer) {}
  virtual ~StringWritableFile() {}

  virtual Status Append(const Slice& data) {
    buf_->append(data.data(), data.size());
    return Status::OK();
  }

 private:
  // Owned by external code
  std::string* buf_;
};

class StringFile : public SequentialFile, public RandomAccessFile {
 public:
  explicit StringFile(const std::string* buffer) : buf_(buffer), off_(0) {}
  virtual ~StringFile() {}

  virtual Status Read(uint64_t offset, size_t n, Slice* result,
                      char* scratch) const {
    if (offset > buf_->size()) {
      offset = buf_->size();
    }
    if (n > buf_->size() - offset) {
      n = buf_->size() - offset;
    }
    if (n != 0) {
      *result = Slice(buf_->data() + offset, n);
    } else {
      *result = Slice();
    }
    return Status::OK();
  }

  virtual Status Read(size_t n, Slice* result, char* scratch) {
    if (n > buf_->size() - off_) {
      n = buf_->size() - off_;
    }
    if (n != 0) {
      *result = Slice(buf_->data() + off_, n);
    } else {
      *result = Slice();
    }
    return Skip(n);
  }

  virtual Status Skip(uint64_t n) {
    if (n > buf_->size() - off_) {
      n = buf_->size() - off_;
    }
    off_ += n;
    return Status::OK();
  }

 private:
  // Owned by external code
  const std::string* buf_;
  size_t off_;
};

class StringEnv : public EnvWrapper {
 public:
  StringEnv() : EnvWrapper(Env::Default()) {}

  virtual ~StringEnv() {
    FSIter iter = fs_.begin();
    for (; iter != fs_.end(); ++iter) {
      delete iter->second;
    }
  }

  virtual Status NewWritableFile(const char* f, WritableFile** r) {
    std::string* buf = new std::string;
    fs_.insert(std::make_pair(std::string(f), buf));
    *r = new StringWritableFile(buf);
    return Status::OK();
  }

  virtual Status NewRandomAccessFile(const char* f, RandomAccessFile** r) {
    std::string* buf = Find(f);
    if (buf == NULL) {
      *r = NULL;
      return Status::NotFound(Slice());
    } else {
      *r = new StringFile(buf);
      return Status::OK();
    }
  }

  virtual Status NewSequentialFile(const char* f, SequentialFile** r) {
    std::string* buf = Find(f);
    if (buf == NULL) {
      *r = NULL;
      return Status::NotFound(Slice());
    } else {
      *r = new StringFile(buf);
      return Status::OK();
    }
  }

  virtual Status GetFileSize(const char* f, uint64_t* s) {
    std::string* buf = Find(f);
    if (buf == NULL) {
      *s = 0;
      return Status::NotFound(Slice());
    } else {
      *s = buf->size();
      return Status::OK();
    }
  }

 private:
  typedef std::map<std::string, std::string*> FS;
  typedef FS::iterator FSIter;

  std::string* Find(const char* f) {
    FSIter iter = fs_.begin();
    for (; iter != fs_.end(); ++iter) {
      if (Slice(iter->first) == f) {
        return iter->second;
      }
    }
    return NULL;
  }

  FS fs_;
};

}  // anonymous namespace

class PlfsBfBench : protected PlfsIoBench {
 public:
  PlfsBfBench() : PlfsIoBench() {
    num_threads_ = 0;
    mbps_ = 0;

    force_negative_lookups_ = GetOption("FALSE_KEYS", false);
    num_empty_reads_ = 0;
    num_reads_ = 0;

    options_.verify_checksums = false;
    options_.paranoid_checks = true;

    block_buffer_ = new char[options_.block_size];
    env_ = new StringEnv;
  }

  ~PlfsBfBench() {
    delete[] block_buffer_;
    delete writer_;
    writer_ = NULL;
    delete reader_;
    reader_ = NULL;
    delete env_;
    env_ = NULL;
  }

  void LogAndApply() {
    PlfsIoBench::LogAndApply();
    RunQueries();
  }

 protected:
  void RunQueries() {
    options_.allow_env_threads = false;
    options_.reader_pool = NULL;
    options_.env = env_;
    Status s = DirReader::Open(options_, home_, &reader_);
    ASSERT_OK(s) << "Cannot open dir";
    fprintf(stderr, "Reading dir...\n");
    const uint64_t start = env_->NowMicros();
    const int num_files = (mfiles_ << 20);
    BigBatch batch(options_, keys_, 0, num_files);
    batch.Seek(0);
    uint64_t accumulated_seeks = 0;
    std::string dummy_buf;
    char tmp[20];
    while (batch.Valid()) {
      uint32_t i = batch.offset();
      // Report progress
      if ((i & 0x3FFFF) == 0) {
        fprintf(stderr, "\r%.2f%%", 100.0 * i / num_files);
      }
      dummy_buf.clear();
      Slice k = batch.fid();
      if (force_negative_lookups_) {
        uint64_t h1 = xxhash64(k.data(), k.size(), 301);
        memcpy(tmp + 8, &h1, 8);
        uint64_t h2 = xxhash64(k.data(), k.size(), 103);
        memcpy(tmp, &h2, 8);
        k = Slice(tmp, options_.key_size);
      }
      s = reader_->ReadAll(k, &dummy_buf, block_buffer_, options_.block_size);
      if (!s.ok()) {
        break;
      }
      const IoStats stats = reader_->GetIoStats();
      seeks_.Add(10.0 * (stats.data_ops - accumulated_seeks));
      accumulated_seeks = stats.data_ops;
      num_reads_++;
      if (dummy_buf.empty()) {
        num_empty_reads_++;
      }
      batch.Next();
    }
    ASSERT_OK(s) << "Cannot read";
    fprintf(stderr, "\r100.00%%\n");
    fprintf(stderr, "Done!\n");

    uint64_t dura = env_->NowMicros() - start;

    Report(dura);

    delete reader_;
    reader_ = NULL;
  }

  void Report(uint64_t dura) {
    const double k = 1000.0, ki = 1024.0;
    fprintf(stderr, "----------------------------------------\n");
    fprintf(stderr, "             Total Time: %.3f s\n", dura / k / k);
    fprintf(stderr, "          Avg Read Time: %.3f us\n",
            1.0 * dura / (mfiles_ << 20));
    fprintf(stderr, "              Num Reads: %.2f M\n", num_reads_ / ki / ki);
    fprintf(stderr, "          Num Neg Reads: %.2f M (%.2f%%)\n",
            num_empty_reads_ / ki / ki, 100.0 * num_empty_reads_ / num_reads_);
    fprintf(stderr, "    Num Seeks Per Epoch: %.3f/%.3f/%.3f (avg/m/std)\n",
            seeks_.Average() / 10.0, seeks_.Median() / 10.0,
            seeks_.StandardDeviation() / 10.0);
    fprintf(stderr, "              10%% Seeks: %.3f\n",
            seeks_.Percentile(10) / 10.0);
    fprintf(stderr, "              30%% Seeks: %.3f\n",
            seeks_.Percentile(30) / 10.0);
    fprintf(stderr, "              50%% Seeks: %.3f\n",
            seeks_.Percentile(50) / 10.0);
    fprintf(stderr, "              70%% Seeks: %.3f\n",
            seeks_.Percentile(70) / 10.0);
    fprintf(stderr, "              90%% Seeks: %.3f\n",
            seeks_.Percentile(90) / 10.0);
    fprintf(stderr, "              91%% Seeks: %.3f\n",
            seeks_.Percentile(91) / 10.0);
    fprintf(stderr, "              93%% Seeks: %.3f\n",
            seeks_.Percentile(93) / 10.0);
    fprintf(stderr, "              95%% Seeks: %.3f\n",
            seeks_.Percentile(95) / 10.0);
    fprintf(stderr, "              97%% Seeks: %.3f\n",
            seeks_.Percentile(97) / 10.0);
    fprintf(stderr, "              99%% Seeks: %.3f\n",
            seeks_.Percentile(99) / 10.0);
    const IoStats stats = reader_->GetIoStats();
    fprintf(stderr, "  Total Indexes Fetched: %.3f MB\n",
            1.0 * stats.index_bytes / ki / ki);
    fprintf(stderr, "     Total Data Fetched: %.3f GB\n",
            1.0 * stats.data_bytes / ki / ki / ki);
    fprintf(stderr, "           Avg I/O size: %.3f KB\n",
            1.0 * stats.data_bytes / stats.data_ops / ki);
  }

  int force_negative_lookups_;
  char* block_buffer_;
  DirReader* reader_;

  uint64_t num_empty_reads_;
  uint64_t num_reads_;
  Histogram seeks_;
};

}  // namespace plfsio
}  // namespace pdlfs

#if defined(PDLFS_GFLAGS)
#include <gflags/gflags.h>
#endif
#if defined(PDLFS_GLOG)
#include <glog/logging.h>
#endif

static inline void BM_Usage() {
  fprintf(stderr, "Use --bench=io or --bench=bf to select a benchmark.\n");
}

static void BM_LogAndApply(int* argc, char*** argv) {
#if defined(PDLFS_GFLAGS)
  google::ParseCommandLineFlags(argc, argv, true);
#endif
#if defined(PDLFS_GLOG)
  google::InitGoogleLogging((*argv)[0]);
  google::InstallFailureSignalHandler();
#endif
  pdlfs::Slice bench_name;
  if (*argc > 1) {
    bench_name = pdlfs::Slice((*argv)[*argc - 1]);
  }
  if (*argc <= 1) {
    BM_Usage();
  } else if (bench_name == "--bench=io") {
    pdlfs::plfsio::PlfsIoBench bench;
    bench.LogAndApply();
  } else if (bench_name == "--bench=bf") {
    pdlfs::plfsio::PlfsBfBench bench;
    bench.LogAndApply();
  } else {
    BM_Usage();
  }
}

int main(int argc, char* argv[]) {
  pdlfs::Slice token;
  if (argc > 1) {
    token = pdlfs::Slice(argv[argc - 1]);
  }
  if (!token.starts_with("--bench")) {
    return pdlfs::test::RunAllTests(&argc, &argv);
  } else {
    BM_LogAndApply(&argc, &argv);
    return 0;
  }
}<|MERGE_RESOLUTION|>--- conflicted
+++ resolved
@@ -773,12 +773,11 @@
       owns_env = true;
     }
     options_.env = env_;
-<<<<<<< HEAD
+
     // Set filter type for io benchmark
     options_.filter = static_cast<FilterType>(GetOption("FILTER_TYPE", kBloomFilter));
     options_.bitmap_format = static_cast<BitmapFormatType>(GetOption("FILTER_FORMAT", kUncompressedBitmap));
-=======
->>>>>>> 480107a9
+
     Status s = DirWriter::Open(options_, home_, &writer_);
     ASSERT_OK(s) << "Cannot open dir";
     Env::Default()->SleepForMicroseconds(1000);
